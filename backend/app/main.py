import os
from fastapi import FastAPI
from fastapi.middleware.cors import CORSMiddleware

from app.api.routes_process import router as process_router
<<<<<<< HEAD
=======
from app.api.routes_scrape import router as scrape_router
>>>>>>> 84aaa8df
from app.core.config import settings

app = FastAPI(title=settings.app_name, debug=settings.debug)

# Configure CORS for browser extension
app.add_middleware(
    CORSMiddleware,
    allow_origins=['*'],  # In production, specify your extension's origin
    allow_credentials=True,
    allow_methods=['*'],
    allow_headers=['*'],
)

# include routers
app.include_router(process_router)


if __name__ == '__main__':
    import uvicorn

    port = int(os.environ.get('PORT', 8000))
    uvicorn.run('app.main:app', host='0.0.0.0', port=port, reload=settings.debug)<|MERGE_RESOLUTION|>--- conflicted
+++ resolved
@@ -1,12 +1,9 @@
 import os
+
 from fastapi import FastAPI
 from fastapi.middleware.cors import CORSMiddleware
 
 from app.api.routes_process import router as process_router
-<<<<<<< HEAD
-=======
-from app.api.routes_scrape import router as scrape_router
->>>>>>> 84aaa8df
 from app.core.config import settings
 
 app = FastAPI(title=settings.app_name, debug=settings.debug)
