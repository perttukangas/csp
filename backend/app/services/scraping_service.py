--- conflicted
+++ resolved
@@ -144,19 +144,16 @@
     return await scrape_and_crawl(client, next_url, selectors, depth - 1, visited)
 
 
-<<<<<<< HEAD
-async def generate_selectors_for_url(
-    client: httpx.AsyncClient, url: str, prompt: str, validation_fail_reasoning: str, crawl: bool
-=======
 async def generate_selectors_html(
-    html_content: str, url: str, prompt: str, validation_fail_reasoning: str
->>>>>>> 1db4c43a
+    html_content: str, url: str, prompt: str, validation_fail_reasoning: str, crawl: bool
 ) -> dict[str, Any]:
     try:
+        original_length = len(html_content)
         truncated_html = truncate_html(html_content)
-
-        print('Trunecated HTML for selector generation.')
-        print(truncated_html[:100] + '...')
+        truncated_length = len(truncated_html)
+        print(
+            f'HTML truncation: {original_length} -> {truncated_length} chars ({truncated_length / original_length * 100:.1f}%)'
+        )
 
         gemini_service = get_gemini_service()
         scrape_req = ScrapeRequest(
@@ -183,7 +180,7 @@
 
 
 async def generate_selectors_for_url(
-    client: httpx.AsyncClient, url: str, prompt: str, validation_fail_reasoning: str
+    client: httpx.AsyncClient, url: str, prompt: str, validation_fail_reasoning: str, crawl: bool
 ) -> dict[str, Any]:
     """Fetches a URL's content and calls Gemini to generate selectors for it."""
     try:
@@ -191,7 +188,7 @@
         response = await client.get(url, follow_redirects=True)
         response.raise_for_status()
 
-        result = await generate_selectors_html(response.text, url, prompt, validation_fail_reasoning)
+        result = await generate_selectors_html(response.text, url, prompt, validation_fail_reasoning, crawl)
 
         return result
     except Exception as e:
@@ -236,16 +233,14 @@
 ) -> Tuple[list[dict[str, Any]], dict[str, Any]]:
     print('Phase 1: Starting CONCURRENT selector generation.')
     reasoning = validation_fail_reasoning or ''
-<<<<<<< HEAD
-    selector_tasks = [generate_selectors_for_url(client, u.url, request.prompt, reasoning, request.crawl) for u in request.urls]
-=======
-    selector_tasks = [generate_selectors_for_url(client, u.url, request.prompt, reasoning) for u in request.urls]
+    selector_tasks = [
+        generate_selectors_for_url(client, u.url, request.prompt, reasoning, request.crawl) for u in request.urls
+    ]
     selector_tasks_html = [
-        generate_selectors_html(h.html, f'html_content_{i}', request.prompt, reasoning)
+        generate_selectors_html(h.html, f'html_content_{i}', request.prompt, reasoning, request.crawl)
         for i, h in enumerate(request.htmls)
     ]
 
->>>>>>> 1db4c43a
     selector_results = await asyncio.gather(*selector_tasks)
     html_selector_results = await asyncio.gather(*selector_tasks_html)
 
@@ -278,13 +273,12 @@
     all_scraped_data = [item for sublist in results for item in sublist]
     print(f'Phase 2 complete. Total items scraped: {len(all_scraped_data)}')
 
-<<<<<<< HEAD
-    return all_scraped_data, url_to_selectors_map
-
-
-async  def analyse_and_extract_for_url(
-    client: httpx.AsyncClient, url: str, prompt: str
-) -> list[dict[str, Any]]:
+    # Combine both maps for return
+    combined_selectors_map = {**url_to_selectors_map, **html_to_selectors_map}
+    return all_scraped_data, combined_selectors_map
+
+
+async def analyse_and_extract_for_url(client: httpx.AsyncClient, url: str, prompt: str) -> list[dict[str, Any]]:
     """Fetches a URL's content and calls Gemini to analyse and extract data from it."""
     try:
         print(f'Analysing and extracting data for: {url}')
@@ -312,9 +306,8 @@
         print(f'Failed to analyse and extract for {url}: {e}')
         return []
 
-async def analyse_and_extract(
-    client: httpx.AsyncClient, request: ProcessRequest
-) -> list[dict[str, Any]]:
+
+async def analyse_and_extract(client: httpx.AsyncClient, request: ProcessRequest) -> list[dict[str, Any]]:
     """Fetches a URL's content and calls Gemini to analyse and extract data from it."""
     print('Analysis only mode: Starting scraping without selector generation or crawling.')
     analysis_tasks = [analyse_and_extract_for_url(client, u.url, request.prompt) for u in request.urls]
@@ -322,9 +315,4 @@
     all_scraped_data = [item for sublist in results for item in sublist]
     print(f'Analysis only scraping complete. Total items scraped: {len(all_scraped_data)}')
 
-    return all_scraped_data
-=======
-    # Combine both maps for return
-    combined_selectors_map = {**url_to_selectors_map, **html_to_selectors_map}
-    return all_scraped_data, combined_selectors_map
->>>>>>> 1db4c43a
+    return all_scraped_data