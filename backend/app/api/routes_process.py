--- conflicted
+++ resolved
@@ -30,14 +30,10 @@
     1. Concurrently generates a unique set of selectors for each initial URL.
     2. Concurrently runs scraping/crawling tasks using the specific selectors for each URL.
     """
-<<<<<<< HEAD
     print(f'Starting process_urls with {len(request.urls)} URLs, depth {request.depth}, crawling {request.crawl}')
     print(f'Check for analysis mode override: {request.analysis_only}')
-=======
-    print(f'Starting process_urls with {len(request.urls)} URLs, depth {request.depth}')
     if request.htmls:
         print(f'Starting processing of {len(request.htmls)} HTML content with prompt: {request.prompt}')
->>>>>>> 1db4c43a
     print(f'Request prompt: {request.prompt}')
 
     if not request.urls and not request.htmls:
@@ -47,7 +43,9 @@
         if not request.analysis_only:
             all_scraped_data, url_to_selectors_map = await generate_selectors_and_scrape_data(client, request, None)
 
-            decision, reasoning = await validate_and_refine_data(client, all_scraped_data, url_to_selectors_map, request)
+            decision, reasoning = await validate_and_refine_data(
+                client, all_scraped_data, url_to_selectors_map, request
+            )
 
             if decision == 'BAD':
                 all_scraped_data, url_to_selectors_map = await generate_selectors_and_scrape_data(
