import { useState, useEffect } from 'react';
import './App.css';
import { browser } from 'wxt/browser';
import { extensionStorage } from '../../utils/storage';
import UrlsList from './UrlsList';
import { ScrapeResponse } from '../background/BackgroundService';

export enum Tab {
  CONTROLS = 'controls',
  URLS = 'urls',
  HTMLS = 'htmls',
}

function App() {
  const [isTrackingEnabled, setIsTrackingEnabled] = useState(false);
  const [isLoading, setIsLoading] = useState(true);
  const [prompt, setPrompt] = useState('');
  const [activeTab, setActiveTab] = useState<Tab>(Tab.CONTROLS);
  const [pendingValidations, setPendingValidations] = useState(0);
  const [pendingValidationsHtml, setPendingValidationsHtml] = useState(0);
  const [validatedCount, setValidatedCount] = useState(0);
  const [validatedHtmlCount, setValidatedHtmlCount] = useState(0);
  const [isSending, setIsSending] = useState(false);

  // Load pending validations count
  const loadPendingValidations = async () => {
    console.log('Loading pending validations count...');
    try {
      const result = await browser.runtime.sendMessage<
        any,
        { success: boolean; responses: ScrapeResponse[] }
      >({
        type: 'GET_RESPONSES',
      });

      console.log('Pending validations response:', result);

      if (result.success) {
        const pendingLink = (result.responses || []).filter(
          (r: any) => r.type === 'url'
        );
        const pendingHtmls = (result.responses || []).filter(
          (r: any) => r.type === 'html'
        );
        const pendingCount = pendingLink.filter(
          (r: any) => r.validationStatus === 'pending'
        ).length;
        const validatedCount = pendingLink.filter(
          (r: any) => r.validationStatus === 'validated'
        ).length;

        const pendingHtmlCount = pendingHtmls.filter(
          (r: any) => r.validationStatus === 'pending'
        ).length;
        const validatedHtmlCount = pendingHtmls.filter(
          (r: any) => r.validationStatus === 'validated'
        ).length;

        setPendingValidations(pendingCount);
        setPendingValidationsHtml(pendingHtmlCount);
        setValidatedCount(validatedCount);
        setValidatedHtmlCount(validatedHtmlCount);
      }
    } catch (error) {
      console.error('Failed to load pending validations:', error);
    }
  };

  // Load settings and current URL on component mount
  useEffect(() => {
    const loadData = async () => {
      try {
        // Load tracking setting from storage
        const trackingEnabled = await extensionStorage.get(
          'urlTrackingEnabled',
          false
        );
        const prompt = await extensionStorage.get('prompt', '');
        setPrompt(prompt || '');
        setIsTrackingEnabled(trackingEnabled || false);

        // Load pending validations
        await loadPendingValidations();
      } catch (error) {
        console.error('Failed to load data:', error);
      } finally {
        setIsLoading(false);
      }
    };

    loadData();
  }, []);

  const handleToggleTracking = async (enabled: boolean) => {
    try {
      setIsTrackingEnabled(enabled);
      await extensionStorage.set('urlTrackingEnabled', enabled);

      // Notify background script of the change
      await browser.runtime.sendMessage({
        type: 'TRACKING_TOGGLED',
        enabled: enabled,
      });

      console.log(`URL tracking ${enabled ? 'enabled' : 'disabled'}`);
    } catch (error) {
      console.error('Failed to update tracking setting:', error);
    }
  };

  const handlePromptChange = async (newPrompt: string) => {
    try {
      setPrompt(newPrompt);
      // Should debounce probably. Leave for later.
      await extensionStorage.set('prompt', newPrompt);
      console.log('Prompt updated:', newPrompt);
    } catch (error) {
      console.error('Failed to update prompt:', error);
    }
  };

  const handleSendValidated = async () => {
    if (validatedCount === 0 && validatedHtmlCount === 0) {
      alert('No validated responses to send!');
      return;
    }

    console.log('🚀 Sending SEND_VALIDATED message to background script');
    setIsSending(true);
    try {
      const result = await browser.runtime.sendMessage({
        type: 'SEND_VALIDATED',
      });

      console.log('📨 Received response from background script:', result);

      if (result.success) {
        alert(
          `Successfully sent ${result.sent} validated responses to server!`
        );
        // Refresh the counts after sending
        await loadPendingValidations();
      } else {
        alert(`Failed to send responses: ${result.error}`);
      }
    } catch (error) {
      console.error('Failed to send validated responses:', error);
      alert('Failed to send responses. Please try again.');
    } finally {
      setIsSending(false);
    }
  };

  if (isLoading) {
    return <div className="loading-state">Loading...</div>;
  }

  return (
    <>
      <h1>Web ScrAIper</h1>

      {/* Tab Navigation */}
      <div className="tab-navigation">
        <button
          className={`tab-button ${activeTab === Tab.CONTROLS ? 'active' : ''}`}
          onClick={() => setActiveTab(Tab.CONTROLS)}
        >
          Controls
        </button>
        <button
          className={`tab-button ${activeTab === Tab.URLS ? 'active' : ''}`}
          onClick={() => setActiveTab(Tab.URLS)}
        >
          URLs
          {pendingValidations > 0 && (
            <span className="badge">{pendingValidations}</span>
<<<<<<< HEAD
          )}
        </button>
        <button
          className={`tab-button ${activeTab === Tab.HTMLS ? 'active' : ''}`}
          onClick={() => setActiveTab(Tab.HTMLS)}
        >
          HTMLs
          {pendingValidationsHtml > 0 && (
            <span className="badge">{pendingValidationsHtml}</span>
=======
>>>>>>> 8841146b
          )}
        </button>
      </div>

      {/* Controls Tab */}
      {activeTab === 'controls' && (
        <div className="tab-content">
          <div>
            <label htmlFor="prompt">Prompt:</label>
            <textarea
              id="prompt"
              name="prompt"
              value={prompt}
              placeholder="Enter your AI prompt for scraping pages..."
              onChange={async e => await handlePromptChange(e.target.value)}
            />
          </div>

          <div
            className="checkbox-container"
            onClick={() => handleToggleTracking(!isTrackingEnabled)}
          >
            <input
              type="checkbox"
              checked={isTrackingEnabled}
              onChange={e => handleToggleTracking(e.target.checked)}
              onClick={e => e.stopPropagation()} // Prevent container click when clicking checkbox
            />
            <span
              className={`status-text ${isTrackingEnabled ? 'enabled' : 'disabled'}`}
            >
              {isTrackingEnabled
                ? '🟢 URL Tracking Enabled'
                : '🔴 URL Tracking Disabled'}
            </span>
          </div>

          <div className="send-section">
            <button
              className="send-button"
              onClick={handleSendValidated}
              disabled={
                isSending || (validatedCount === 0 && validatedHtmlCount === 0)
              }
            >
              {isSending
                ? '⟳ Sending...'
<<<<<<< HEAD
                : `📤 Send ${validatedCount + validatedHtmlCount} URLs to processing`}
=======
                : `📤 Send ${validatedCount} URLs to processing`}
>>>>>>> 8841146b
            </button>
          </div>
        </div>
      )}

      {/* Urls Tab */}
      <UrlsList
        isVisible={[Tab.URLS].includes(activeTab)}
        onValidationUpdate={loadPendingValidations}
        tab={activeTab}
      />

      <UrlsList
        isVisible={[Tab.HTMLS].includes(activeTab)}
        onValidationUpdate={loadPendingValidations}
        tab={activeTab}
      />
    </>
  );
}

export default App;<|MERGE_RESOLUTION|>--- conflicted
+++ resolved
@@ -174,7 +174,6 @@
           URLs
           {pendingValidations > 0 && (
             <span className="badge">{pendingValidations}</span>
-<<<<<<< HEAD
           )}
         </button>
         <button
@@ -184,8 +183,6 @@
           HTMLs
           {pendingValidationsHtml > 0 && (
             <span className="badge">{pendingValidationsHtml}</span>
-=======
->>>>>>> 8841146b
           )}
         </button>
       </div>
@@ -233,11 +230,7 @@
             >
               {isSending
                 ? '⟳ Sending...'
-<<<<<<< HEAD
                 : `📤 Send ${validatedCount + validatedHtmlCount} URLs to processing`}
-=======
-                : `📤 Send ${validatedCount} URLs to processing`}
->>>>>>> 8841146b
             </button>
           </div>
         </div>
