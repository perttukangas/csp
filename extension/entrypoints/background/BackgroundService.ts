--- conflicted
+++ resolved
@@ -1,10 +1,6 @@
-<<<<<<< HEAD
+import { extensionStorage } from '../../utils/storage';
+
 export interface ScrapeResponse {
-=======
-import { extensionStorage } from '../../utils/storage';
-
-interface ScrapeResponse {
->>>>>>> 8841146b
   url: string;
   type: 'url' | 'html';
   validationStatus?: 'pending' | 'validated' | 'invalid';
@@ -15,7 +11,7 @@
   async getPropmpt() {
     try {
       const prompt = await extensionStorage.get('prompt', '');
-      return prompt || '';
+      return prompt;
     } catch (error) {
       console.error('Failed to get prompt:', error);
       return '';
@@ -109,23 +105,16 @@
 
   async getStoredResponses(): Promise<ScrapeResponse[]> {
     try {
-<<<<<<< HEAD
-      // Try sync storage first for backward compatibility
-      const syncResult = await browser.storage.sync.get(['storedResponses']);
-      let responses = syncResult.storedResponses || [];
-
-      // Also get HTML responses from local storage
+      // Get URL-only responses from extensionStorage (sync)
+      const urlResponses = await extensionStorage.get('storedResponses', []);
+
+      // Get HTML responses from local storage (has higher limits)
       const localResult = await browser.storage.local.get(['htmlResponses']);
       const htmlResponses = localResult.htmlResponses || [];
 
       // Merge both arrays
-      responses = [...responses, ...htmlResponses];
-
+      const responses = [...urlResponses, ...htmlResponses];
       return responses;
-=======
-      const responses = await extensionStorage.get('storedResponses', []);
-      return responses || [];
->>>>>>> 8841146b
     } catch (error) {
       console.error('Failed to get stored responses:', error);
       return [];
@@ -134,7 +123,6 @@
 
   async storeResponse(response: ScrapeResponse): Promise<void> {
     try {
-<<<<<<< HEAD
       if (response.type === 'html' && response.html) {
         // Store HTML responses in local storage (has much higher limits)
         const existingHtmlResponses = await this.getStoredHtmlResponses();
@@ -147,38 +135,28 @@
           response.url
         );
       } else {
-        // Store URL-only responses in sync storage
-        const existingResponses = await this.getStoredUrlResponses();
+        // Store URL-only responses using extensionStorage (sync)
+        const existingResponses = await extensionStorage.get(
+          'storedResponses',
+          []
+        );
         const updatedResponses = [...existingResponses, response];
-        await browser.storage.sync.set({ storedResponses: updatedResponses });
+        await extensionStorage.set('storedResponses', updatedResponses);
         console.log(
           '📦 URL response stored successfully in sync storage:',
           response.url
         );
       }
-=======
-      const existingResponses = await this.getStoredResponses();
-      const updatedResponses = [...existingResponses, response];
-      await extensionStorage.set('storedResponses', updatedResponses);
-      console.log('📦 Response stored successfully:', response.url);
->>>>>>> 8841146b
     } catch (error) {
       console.error('Failed to store response:', error);
       throw error;
     }
   }
 
-<<<<<<< HEAD
   private async getStoredUrlResponses(): Promise<ScrapeResponse[]> {
-=======
-  async updateValidationStatus(
-    responseUrl: string,
-    validationStatus: 'validated' | 'invalid'
-  ): Promise<boolean> {
->>>>>>> 8841146b
-    try {
-      const result = await browser.storage.sync.get(['storedResponses']);
-      return result.storedResponses || [];
+    try {
+      const responses = await extensionStorage.get('storedResponses', []);
+      return responses;
     } catch (error) {
       console.error('Failed to get stored URL responses:', error);
       return [];
@@ -231,14 +209,11 @@
           ? { ...response, validationStatus }
           : response
       );
-<<<<<<< HEAD
 
       if (
         JSON.stringify(urlResponses) !== JSON.stringify(updatedUrlResponses)
       ) {
-        await browser.storage.sync.set({
-          storedResponses: updatedUrlResponses,
-        });
+        await extensionStorage.set('storedResponses', updatedUrlResponses);
         updated = true;
       }
 
@@ -268,15 +243,6 @@
       }
 
       return updated;
-=======
-      await extensionStorage.set('storedResponses', updatedResponses);
-      console.log(
-        '✅ Validation status updated successfully:',
-        responseUrl,
-        validationStatus
-      );
-      return true;
->>>>>>> 8841146b
     } catch (error) {
       console.error('Failed to update validation status:', error);
       return false;
@@ -285,7 +251,6 @@
 
   async removeResponse(responseUrl: string): Promise<boolean> {
     try {
-<<<<<<< HEAD
       let removed = false;
 
       // Remove from URL responses in sync storage
@@ -295,9 +260,7 @@
       );
 
       if (urlResponses.length !== updatedUrlResponses.length) {
-        await browser.storage.sync.set({
-          storedResponses: updatedUrlResponses,
-        });
+        await extensionStorage.set('storedResponses', updatedUrlResponses);
         removed = true;
       }
 
@@ -319,15 +282,6 @@
       }
 
       return removed;
-=======
-      const existingResponses = await this.getStoredResponses();
-      const updatedResponses = existingResponses.filter(
-        response => response.url !== responseUrl
-      );
-      await extensionStorage.set('storedResponses', updatedResponses);
-      console.log('🗑️ Response removed successfully:', responseUrl);
-      return true;
->>>>>>> 8841146b
     } catch (error) {
       console.error('Failed to remove response:', error);
       return false;
@@ -336,15 +290,10 @@
 
   async removeAllResponses(): Promise<boolean> {
     try {
-<<<<<<< HEAD
       // Clear both storage types
-      await browser.storage.sync.set({ storedResponses: [] });
+      await extensionStorage.set('storedResponses', []);
       await browser.storage.local.set({ htmlResponses: [] });
       console.log('🗑️ All responses removed successfully from both storages');
-=======
-      await extensionStorage.set('storedResponses', []);
-      console.log('🗑️ All responses removed successfully');
->>>>>>> 8841146b
       return true;
     } catch (error) {
       console.error('Failed to remove all responses:', error);
@@ -361,7 +310,7 @@
           ? { ...response, validationStatus: 'validated' as const }
           : response
       );
-      await browser.storage.sync.set({ storedResponses: updatedUrlResponses });
+      await extensionStorage.set('storedResponses', updatedUrlResponses);
 
       // Update HTML responses in local storage
       const htmlResponses = await this.getStoredHtmlResponses();
@@ -370,16 +319,11 @@
           ? { ...response, validationStatus: 'validated' as const }
           : response
       );
-<<<<<<< HEAD
       await browser.storage.local.set({ htmlResponses: updatedHtmlResponses });
 
       console.log(
         '✅ All pending responses validated successfully in both storages'
       );
-=======
-      await extensionStorage.set('storedResponses', updatedResponses);
-      console.log('✅ All pending responses validated successfully');
->>>>>>> 8841146b
       return true;
     } catch (error) {
       console.error('Failed to validate all pending responses:', error);
@@ -390,7 +334,7 @@
   async isTrackingEnabled(): Promise<boolean> {
     try {
       const enabled = await extensionStorage.get('urlTrackingEnabled', false);
-      return enabled || false;
+      return enabled;
     } catch (error) {
       console.error('Failed to check tracking status:', error);
       return false;
@@ -431,13 +375,9 @@
       // Create a response entry for the URL without sending to server
       const scrapeResponse: ScrapeResponse = {
         url,
-<<<<<<< HEAD
         type: html ? 'html' : 'url',
         validationStatus: 'pending',
         html,
-=======
-        validationStatus: 'pending',
->>>>>>> 8841146b
       };
 
       await this.storeResponse(scrapeResponse);
@@ -496,18 +436,12 @@
           'Content-Type': 'application/json',
         },
         body: JSON.stringify({
-<<<<<<< HEAD
           urls: validatedUrls.map(r => ({
             url: r.url,
           })),
           htmls: validatedHtmls.map(r => ({
             html: r.html,
           })),
-=======
-          urls: validatedResponses.map(r => ({
-            url: r.url,
-          })),
->>>>>>> 8841146b
           prompt: currentPrompt || '',
         }),
       });
@@ -620,10 +554,7 @@
 
       this.getStoredResponses()
         .then(responses => {
-<<<<<<< HEAD
           console.log('📦 Loaded stored responses:', responses);
-=======
->>>>>>> 8841146b
           console.log(
             '📤 Sending stored responses back to popup:',
             responses.length
